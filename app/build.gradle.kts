--- conflicted
+++ resolved
@@ -36,15 +36,9 @@
     defaultConfig {
         applicationId = "com.ammar.wallflow"
         minSdk = 23
-<<<<<<< HEAD
         targetSdk = 34
-        versionCode = 1
-        versionName = "1.0.0"
-=======
-        targetSdk = 33
         versionCode = 2
         versionName = "1.0.1"
->>>>>>> c895d36b
 
         val abi = getAbi()
         ndk {
