package com.ammar.wallflow.ui.home

import android.content.Intent
import androidx.compose.foundation.layout.Box
import androidx.compose.foundation.layout.PaddingValues
import androidx.compose.foundation.layout.WindowInsets
import androidx.compose.foundation.layout.fillMaxSize
import androidx.compose.foundation.layout.navigationBars
import androidx.compose.foundation.layout.padding
import androidx.compose.foundation.layout.windowInsetsPadding
import androidx.compose.material.ExperimentalMaterialApi
import androidx.compose.material.pullrefresh.PullRefreshIndicator
import androidx.compose.material.pullrefresh.pullRefresh
import androidx.compose.material.pullrefresh.rememberPullRefreshState
import androidx.compose.material3.ExperimentalMaterial3Api
import androidx.compose.material3.rememberModalBottomSheetState
import androidx.compose.runtime.Composable
import androidx.compose.runtime.LaunchedEffect
import androidx.compose.runtime.getValue
import androidx.compose.runtime.mutableStateOf
import androidx.compose.runtime.remember
import androidx.compose.runtime.rememberCoroutineScope
import androidx.compose.runtime.saveable.rememberSaveable
import androidx.compose.runtime.setValue
import androidx.compose.ui.Alignment
import androidx.compose.ui.Modifier
import androidx.compose.ui.platform.LocalContext
import androidx.compose.ui.platform.LocalDensity
import androidx.compose.ui.res.stringResource
import androidx.compose.ui.unit.Density
import androidx.compose.ui.unit.Dp
import androidx.compose.ui.unit.dp
import androidx.hilt.navigation.compose.hiltViewModel
import androidx.lifecycle.compose.collectAsStateWithLifecycle
import androidx.navigation.NavController
import androidx.paging.LoadState
import androidx.paging.compose.collectAsLazyPagingItems
import com.ammar.wallflow.R
import com.ammar.wallflow.activities.setwallpaper.SetWallpaperActivity
import com.ammar.wallflow.extensions.getFileNameFromUrl
import com.ammar.wallflow.extensions.getUriForFile
import com.ammar.wallflow.extensions.parseMimeType
import com.ammar.wallflow.extensions.rememberLazyStaggeredGridState
import com.ammar.wallflow.extensions.search
import com.ammar.wallflow.extensions.share
import com.ammar.wallflow.model.MenuItem
import com.ammar.wallflow.model.Search
import com.ammar.wallflow.model.SearchSaver
import com.ammar.wallflow.model.Tag
import com.ammar.wallflow.model.TagSearchMeta
import com.ammar.wallflow.model.Wallpaper
import com.ammar.wallflow.ui.common.LocalSystemController
import com.ammar.wallflow.ui.common.SearchBar
import com.ammar.wallflow.ui.common.bottomWindowInsets
import com.ammar.wallflow.ui.common.bottombar.BottomBarController
import com.ammar.wallflow.ui.common.bottombar.LocalBottomBarController
import com.ammar.wallflow.ui.common.mainsearch.LocalMainSearchBarController
import com.ammar.wallflow.ui.common.searchedit.EditSearchModalBottomSheet
import com.ammar.wallflow.ui.common.searchedit.SaveAsDialog
import com.ammar.wallflow.ui.common.searchedit.SavedSearchesDialog
import com.ammar.wallflow.ui.common.topWindowInsets
import com.ammar.wallflow.ui.destinations.SettingsScreenDestination
import com.ammar.wallflow.ui.destinations.WallpaperScreenDestination
import com.ammar.wallflow.ui.wallpaperviewer.WallpaperViewerViewModel
import com.ramcosta.composedestinations.annotation.Destination
import com.ramcosta.composedestinations.annotation.RootNavGraph
import com.ramcosta.composedestinations.navigation.navigate
import kotlinx.collections.immutable.persistentListOf
import kotlinx.coroutines.launch

@OptIn(
    ExperimentalMaterialApi::class,
    ExperimentalMaterial3Api::class,
)
@RootNavGraph(start = true)
@Destination(
    navArgsDelegate = HomeScreenNavArgs::class,
)
@Composable
fun HomeScreen(
    modifier: Modifier = Modifier,
    navController: NavController,
    viewModel: HomeViewModel = hiltViewModel(),
    viewerViewModel: WallpaperViewerViewModel = hiltViewModel(),
) {
    val uiState by viewModel.uiState.collectAsStateWithLifecycle()
    val viewerUiState by viewerViewModel.uiState.collectAsStateWithLifecycle()
    val wallpapers = viewModel.wallpapers.collectAsLazyPagingItems()
    val gridState = wallpapers.rememberLazyStaggeredGridState()
    val refreshing = wallpapers.loadState.refresh == LoadState.Loading
    val refreshState = rememberPullRefreshState(
        refreshing = false,
        onRefresh = {
            wallpapers.refresh()
            viewModel.refresh()
        },
    )
    val searchBarController = LocalMainSearchBarController.current
    val bottomBarController = LocalBottomBarController.current
    val systemController = LocalSystemController.current
    val density = LocalDensity.current
    val context = LocalContext.current
    val bottomWindowInsets = bottomWindowInsets
    val navigationBarsInsets = WindowInsets.navigationBars
    val bottomPadding = remember(
        bottomBarController.state.value,
        density,
        bottomWindowInsets.getBottom(density),
        navigationBarsInsets.getBottom(density),
    ) {
        getStartBottomPadding(
            density,
            bottomBarController,
            bottomWindowInsets,
            navigationBarsInsets,
        )
    }
    val systemState by systemController.state

    LaunchedEffect(refreshing) {
        viewModel.setWallpapersLoading(refreshing)
    }

    LaunchedEffect(Unit) {
        systemController.resetBarsState()
        bottomBarController.update { it.copy(visible = true) }
    }

    LaunchedEffect(uiState.search, uiState.isHome) {
        searchBarController.update {
            it.copy(
                visible = true,
                overflowIcon = if (uiState.isHome) {
                    {
                        SearchBarOverflowMenu(
                            items = listOf(
                                MenuItem(
                                    text = stringResource(R.string.settings),
                                    value = "settings",
                                ),
                            ),
                            onItemClick = { item ->
                                if (item.value == "settings") {
                                    navController.navigate(SettingsScreenDestination) {
                                        launchSingleTop = true
                                    }
                                }
                            },
                        )
                    }
                } else {
                    null
                },
                search = uiState.search,
<<<<<<< HEAD
                showQuery = !uiState.isHome,
                onSearch = { search ->
                    if (uiState.search == search) return@copy
                    navController.search(search)
                },
=======
                // showQuery = !uiState.isHome,
                onSearch = {
                    if (uiState.search == it) return@MainSearchBarState
                    twoPaneController.pane1NavHostController.search(it)
                }
>>>>>>> c895d36b
            )
        }
    }

    val onWallpaperClick: (wallpaper: Wallpaper) -> Unit = remember(systemState.isExpanded) {
        {
            if (systemState.isExpanded) {
                viewModel.setSelectedWallpaper(it)
                viewerViewModel.setWallpaperId(it.id, it.thumbs.original)
            } else {
                // navigate to wallpaper screen
                navController.navigate(
                    WallpaperScreenDestination(
                        wallpaperId = it.id,
                        thumbUrl = it.thumbs.original,
                    ),
                )
            }
        }
    }

    val onTagClick: (tag: Tag) -> Unit = remember {
        {
            navController.search(
                Search(
                    query = "id:${it.id}",
                    meta = TagSearchMeta(it),
                ),
            )
        }
    }

    val onFilterFABClick = remember { { viewModel.showFilters(true) } }

    Box(
        modifier = modifier
            .fillMaxSize()
            .windowInsetsPadding(topWindowInsets)
            .pullRefresh(state = refreshState),
    ) {
        HomeScreenContent(
            modifier = Modifier.fillMaxSize(),
            isExpanded = systemState.isExpanded,
            gridState = gridState,
            contentPadding = PaddingValues(
                start = 8.dp,
                end = 8.dp,
                top = SearchBar.Defaults.height,
                bottom = bottomPadding + 8.dp,
            ),
            tags = if (uiState.isHome) uiState.tags else persistentListOf(),
            isTagsLoading = uiState.areTagsLoading,
            wallpapers = wallpapers,
            favorites = uiState.favorites,
            blurSketchy = uiState.blurSketchy,
            blurNsfw = uiState.blurNsfw,
            selectedWallpaper = uiState.selectedWallpaper,
            layoutPreferences = uiState.layoutPreferences,
            showFAB = uiState.isHome,
            fullWallpaper = viewerUiState.wallpaper,
            fullWallpaperActionsVisible = viewerUiState.actionsVisible,
            fullWallpaperDownloadStatus = viewerUiState.downloadStatus,
            fullWallpaperLoading = viewerUiState.loading,
            showFullWallpaperInfo = viewerUiState.showInfo,
            onWallpaperClick = onWallpaperClick,
            onWallpaperFavoriteClick = viewModel::toggleFavorite,
            onTagClick = onTagClick,
            onFABClick = onFilterFABClick,
            onFullWallpaperTransform = viewerViewModel::onWallpaperTransform,
            onFullWallpaperTap = viewerViewModel::onWallpaperTap,
            onFullWallpaperInfoClick = viewerViewModel::showInfo,
            onFullWallpaperInfoDismiss = { viewerViewModel.showInfo(false) },
            onFullWallpaperShareLinkClick = {
                viewerUiState.wallpaper?.run { context.share(url) }
            },
            onFullWallpaperShareImageClick = {
                val wallpaper = viewerUiState.wallpaper ?: return@HomeScreenContent
                viewerViewModel.downloadForSharing {
                    if (it == null) return@downloadForSharing
                    context.share(
                        uri = context.getUriForFile(it),
                        type = wallpaper.fileType.ifBlank { parseMimeType(wallpaper.path) },
                        title = wallpaper.path.getFileNameFromUrl(),
                        grantTempPermission = true,
                    )
                }
            },
            onFullWallpaperApplyWallpaperClick = {
                viewerViewModel.downloadForSharing {
                    val file = it ?: return@downloadForSharing
                    context.startActivity(
                        Intent().apply {
                            setClass(context, SetWallpaperActivity::class.java)
                            putExtra(
                                SetWallpaperActivity.EXTRA_URI,
                                context.getUriForFile(file),
                            )
                        },
                    )
                }
            },
            onFullWallpaperFullScreenClick = {
                viewerUiState.wallpaper?.run {
                    navController.navigate(
                        WallpaperScreenDestination(
                            thumbUrl = thumbs.original,
                            wallpaperId = id,
                        ),
                    )
                }
            },
            onFullWallpaperDownloadPermissionsGranted = viewerViewModel::download,
        )

        PullRefreshIndicator(
            modifier = Modifier.align(Alignment.TopCenter),
            refreshing = false,
            state = refreshState,
        )

        if (uiState.showFilters) {
            val state = rememberModalBottomSheetState()
            val scope = rememberCoroutineScope()
            var localSearch by rememberSaveable(
                uiState.search,
                stateSaver = SearchSaver,
            ) { mutableStateOf(uiState.search) }

            EditSearchModalBottomSheet(
                state = state,
                search = localSearch,
                header = {
                    HomeFiltersBottomSheetHeader(
                        modifier = Modifier.padding(
                            start = 22.dp,
                            end = 22.dp,
                            bottom = 16.dp,
                        ),
                        saveEnabled = localSearch != uiState.search,
                        onSaveClick = {
                            viewModel.updateHomeSearch(localSearch)
                            scope.launch { state.hide() }.invokeOnCompletion {
                                if (!state.isVisible) {
                                    viewModel.showFilters(false)
                                }
                            }
                        },
                        onSaveAsClick = { viewModel.showSaveSearchAsDialog(localSearch) },
                        onLoadClick = viewModel::showSavedSearches,
                    )
                },
                showNSFW = uiState.showNSFW,
                onChange = { localSearch = it },
                onDismissRequest = { viewModel.showFilters(false) },
            )
        }

        uiState.saveSearchAsSearch?.run {
            SaveAsDialog(
                onSave = {
                    viewModel.saveSearchAs(it, this)
                    viewModel.showSaveSearchAsDialog(null)
                },
                onDismissRequest = { viewModel.showSaveSearchAsDialog(null) },
            )
        }

        if (uiState.showSavedSearchesDialog) {
            SavedSearchesDialog(
                savedSearches = uiState.savedSearches,
                onSelect = {
                    viewModel.updateHomeSearch(it.search)
                    viewModel.showSavedSearches(false)
                },
                onDismissRequest = { viewModel.showSavedSearches(false) },
            )
        }
    }
}

private fun getStartBottomPadding(
    density: Density,
    bottomBarController: BottomBarController,
    bottomWindowInsets: WindowInsets,
    navigationBarsInsets: WindowInsets,
): Dp = with(density) {
    val bottomBarState by bottomBarController.state
    val bottomInsetsPadding = if (bottomBarState.isRail) {
        bottomWindowInsets.getBottom(density).toDp()
    } else {
        0.dp
    }
    val bottomNavPadding = if (bottomBarState.isRail || bottomBarState.visible) {
        0.dp
    } else {
        navigationBarsInsets.getBottom(density).toDp()
    }
    val bottomBarPadding = if (bottomBarState.isRail) {
        0.dp
    } else {
        bottomBarState.size.height.toDp()
    }
    return bottomInsetsPadding + bottomBarPadding + bottomNavPadding
}<|MERGE_RESOLUTION|>--- conflicted
+++ resolved
@@ -152,19 +152,11 @@
                     null
                 },
                 search = uiState.search,
-<<<<<<< HEAD
-                showQuery = !uiState.isHome,
+                // showQuery = !uiState.isHome,
                 onSearch = { search ->
                     if (uiState.search == search) return@copy
                     navController.search(search)
                 },
-=======
-                // showQuery = !uiState.isHome,
-                onSearch = {
-                    if (uiState.search == it) return@MainSearchBarState
-                    twoPaneController.pane1NavHostController.search(it)
-                }
->>>>>>> c895d36b
             )
         }
     }
